--- conflicted
+++ resolved
@@ -416,12 +416,8 @@
 
 def k_fold_cross_validation(fitters, df, duration_col, event_col=None,
                             k=5, evaluation_measure=concordance_index,
-<<<<<<< HEAD
-                            predictor="predict_median", fitter_kwargs={},
-                            predictor_kwargs={}):
-=======
-                            predictor="predict_expectation", predictor_kwargs={}):
->>>>>>> 93c007ef
+                            predictor="predict_expectation", predictor_kwargs={},
+                            fitter_kwargs={}):
     """
     Perform cross validation on a dataset. If multiple models are provided,
     all models will train on each of the k subsets.
