--- conflicted
+++ resolved
@@ -1,8 +1,7 @@
-<<<<<<< HEAD
 # -*- coding: utf-8 -*-
 from .estimation import KaplanMeierFitter, NelsonAalenFitter, \
     AalenAdditiveFitter, BreslowFlemingHarringtonFitter, CoxPHFitter, \
-    WeibullFitter, ExponentialFitter
+    WeibullFitter, ExponentialFitter, RobustROSFitter
 
 import lifelines.datasets
 
@@ -10,9 +9,4 @@
 
 __all__ = ['KaplanMeierFitter', 'NelsonAalenFitter', 'AalenAdditiveFitter',
            'BreslowFlemingHarringtonFitter', 'CoxPHFitter', 'WeibullFitter',
-           'ExponentialFitter']
-=======
-from .estimation import (KaplanMeierFitter, NelsonAalenFitter,
-                         AalenAdditiveFitter, BreslowFlemingHarringtonFitter,
-                         RobustROSFitter)
->>>>>>> 322ccc8b
+           'ExponentialFitter']